// Copyright (c) 2019 Spotify AB.
//
// Licensed to the Apache Software Foundation (ASF) under one
// or more contributor license agreements.  See the NOTICE file
// distributed with this work for additional information
// regarding copyright ownership.  The ASF licenses this file
// to you under the Apache License, Version 2.0 (the
// "License"); you may not use this file except in compliance
// with the License.  You may obtain a copy of the License at
//
// http://www.apache.org/licenses/LICENSE-2.0
//
// Unless required by applicable law or agreed to in writing,
// software distributed under the License is distributed on an
// "AS IS" BASIS, WITHOUT WARRANTIES OR CONDITIONS OF ANY
// KIND, either express or implied.  See the License for the
// specific language governing permissions and limitations
// under the License.

import Foundation

/// - Callout(Instantiating): Use `Mobius.loop(update:effectHandler:)` to create an instance.
public final class MobiusLoop<Model, Event, Effect>: Disposable, CustomDebugStringConvertible {
    private let eventProcessor: EventProcessor<Model, Event, Effect>
    private let consumeEvent: Consumer<Event>
    private let modelPublisher: ConnectablePublisher<Model>
    private let disposable: Disposable
    private var disposed = false
    private var access: ConcurrentAccessDetector
    private var workBag: WorkBag

    public var debugDescription: String {
        return access.guard {
            if disposed {
                return "disposed \(type(of: self))!"
            }
            return "\(type(of: self)) \(eventProcessor)"
        }
    }

    init(
        eventProcessor: EventProcessor<Model, Event, Effect>,
        consumeEvent: @escaping Consumer<Event>,
        modelPublisher: ConnectablePublisher<Model>,
        disposable: Disposable,
        accessGuard: ConcurrentAccessDetector,
        workBag: WorkBag
    ) {
        self.eventProcessor = eventProcessor
        self.consumeEvent = consumeEvent
        self.modelPublisher = modelPublisher
        self.disposable = disposable
        self.access = accessGuard
        self.workBag = workBag
    }

    /// Add an observer of model changes to this loop. If `getMostRecentModel()` is non-nil,
    /// the observer will immediately be notified of the most recent model. The observer will be
    /// notified of future changes to the model until the loop or the returned `Disposable` is
    /// disposed.

    /// - Parameter consumer: an observer of model changes
    /// - Returns: a `Disposable` that can be used to stop further notifications to the observer
    @discardableResult
    public func addObserver(_ consumer: @escaping Consumer<Model>) -> Disposable {
        return access.guard {
            modelPublisher.connect(to: consumer)
        }
    }

    public func dispose() {
        return access.guard {
            if !disposed {
                modelPublisher.dispose()
                eventProcessor.dispose()
                disposable.dispose()
                disposed = true
            }
        }
    }

    deinit {
        dispose()
    }

    public var latestModel: Model {
        return access.guard { eventProcessor.latestModel }
    }

    public func dispatchEvent(_ event: Event) {
        return access.guard {
            guard !disposed else {
                // Callers are responsible for ensuring dispatchEvent is never entered after dispose.
                MobiusHooks.onError("event submitted after dispose")
                return
            }

            workBag.submit {
                self.consumeEvent(event)
            }
            workBag.service()
        }
    }

    // swiftlint:disable:next function_parameter_count
    static func createLoop<C: Connectable>(
        update: @escaping Update<Model, Event, Effect>,
        effectHandler: C,
        initialModel: Model,
        initiator: @escaping Initiator<Model, Effect>,
        eventSource: AnyEventSource<Event>,
        eventConsumerTransformer: ConsumerTransformer<Event>,
        logger: AnyMobiusLogger<Model, Event, Effect>
    ) -> MobiusLoop where C.InputType == Effect, C.OutputType == Event {
<<<<<<< HEAD
        let accessGuard = ConcurrentAccessDetector()
        let loggingInitiator = LoggingInitiator(initiator, logger)
        let loggingUpdate = LoggingUpdate(update, logger)
        let workBag = WorkBag(accessGuard: accessGuard)
=======
        let loggingInitiator = LoggingInitiator(initiator, logger: logger)
        let loggingUpdate = LoggingUpdate(update, logger: logger)
>>>>>>> 521598a6

        // create somewhere for the event processor to push nexts to; later, we'll observe these nexts and
        // dispatch models and effects to the right places
        let nextPublisher = ConnectablePublisher<Next<Model, Effect>>(accessGuard: accessGuard)

        // event processor: process events, publish Next:s, retain current model
        let eventProcessor = EventProcessor(
            update: loggingUpdate.update,
            publisher: nextPublisher,
            accessGuard: accessGuard
        )

        let consumeEvent = eventConsumerTransformer(eventProcessor.accept)

        // effect handler: handle effects, push events to the event processor
        let effectHandlerConnection = effectHandler.connect(consumeEvent)

        let eventSourceDisposable = eventSource.subscribe(consumer: consumeEvent)

        // model observer support
        let modelPublisher = ConnectablePublisher<Model>()

        // ensure model updates get published and effects dispatched to the effect handler
        let nextConsumer: Consumer<Next<Model, Effect>> = { next in
            if let model = next.model {
                modelPublisher.post(model)
            }

            next.effects.forEach({ (effect: Effect) in
                workBag.submit {
                    effectHandlerConnection.accept(effect)
                }
            })
            workBag.service()
        }
        let nextConnection = nextPublisher.connect(to: nextConsumer)

        // everything is hooked up, start processing!
        eventProcessor.start(from: loggingInitiator.initiate(initialModel))

        return MobiusLoop(
            eventProcessor: eventProcessor,
            consumeEvent: consumeEvent,
            modelPublisher: modelPublisher,
            disposable: CompositeDisposable(disposables: [eventSourceDisposable, nextConnection, effectHandlerConnection]),
            accessGuard: accessGuard,
            workBag: workBag
        )
    }
}<|MERGE_RESOLUTION|>--- conflicted
+++ resolved
@@ -112,15 +112,10 @@
         eventConsumerTransformer: ConsumerTransformer<Event>,
         logger: AnyMobiusLogger<Model, Event, Effect>
     ) -> MobiusLoop where C.InputType == Effect, C.OutputType == Event {
-<<<<<<< HEAD
         let accessGuard = ConcurrentAccessDetector()
-        let loggingInitiator = LoggingInitiator(initiator, logger)
-        let loggingUpdate = LoggingUpdate(update, logger)
-        let workBag = WorkBag(accessGuard: accessGuard)
-=======
         let loggingInitiator = LoggingInitiator(initiator, logger: logger)
         let loggingUpdate = LoggingUpdate(update, logger: logger)
->>>>>>> 521598a6
+        let workBag = WorkBag(accessGuard: accessGuard)
 
         // create somewhere for the event processor to push nexts to; later, we'll observe these nexts and
         // dispatch models and effects to the right places
