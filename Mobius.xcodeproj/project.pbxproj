--- conflicted
+++ resolved
@@ -16,12 +16,9 @@
 		02D0DDC02366F08300A1CE4C /* EffectHandler.swift in Sources */ = {isa = PBXBuildFile; fileRef = 02D0DDBF2366F08300A1CE4C /* EffectHandler.swift */; };
 		02D0DDC52366F56C00A1CE4C /* EffectHandlerTests.swift in Sources */ = {isa = PBXBuildFile; fileRef = 02D0DDC22366F49200A1CE4C /* EffectHandlerTests.swift */; };
 		02D0DDC723672E6400A1CE4C /* EffectHandler.swift in Sources */ = {isa = PBXBuildFile; fileRef = 02D0DDBF2366F08300A1CE4C /* EffectHandler.swift */; };
-<<<<<<< HEAD
 		2D3A69662354AC820053C95E /* ConcurrentAccessDetector.swift in Sources */ = {isa = PBXBuildFile; fileRef = 2D3A69652354AC820053C95E /* ConcurrentAccessDetector.swift */; };
 		2D3A69672354AC820053C95E /* ConcurrentAccessDetector.swift in Sources */ = {isa = PBXBuildFile; fileRef = 2D3A69652354AC820053C95E /* ConcurrentAccessDetector.swift */; };
-=======
 		2D15DF73238EA4DD00E78B27 /* LoggingAdaptors.swift in Sources */ = {isa = PBXBuildFile; fileRef = 2D15DF72238EA4DD00E78B27 /* LoggingAdaptors.swift */; };
->>>>>>> 521598a6
 		2D3A696D2355AED90053C95E /* Lock.swift in Sources */ = {isa = PBXBuildFile; fileRef = 5BB287CA209995410043B530 /* Lock.swift */; };
 		2D3A696E2355AED90053C95E /* Lock.swift in Sources */ = {isa = PBXBuildFile; fileRef = 5BB287CA209995410043B530 /* Lock.swift */; };
 		2D3A6973235737430053C95E /* WorkBag.swift in Sources */ = {isa = PBXBuildFile; fileRef = 2D3A6972235737430053C95E /* WorkBag.swift */; };
@@ -260,17 +257,14 @@
 		02CEC48F2379642C00BA1584 /* EffectHandlerDSLTests.swift */ = {isa = PBXFileReference; lastKnownFileType = sourcecode.swift; path = EffectHandlerDSLTests.swift; sourceTree = "<group>"; };
 		02D0DDBF2366F08300A1CE4C /* EffectHandler.swift */ = {isa = PBXFileReference; lastKnownFileType = sourcecode.swift; path = EffectHandler.swift; sourceTree = "<group>"; };
 		02D0DDC22366F49200A1CE4C /* EffectHandlerTests.swift */ = {isa = PBXFileReference; lastKnownFileType = sourcecode.swift; path = EffectHandlerTests.swift; sourceTree = "<group>"; };
-<<<<<<< HEAD
 		2D3A69652354AC820053C95E /* ConcurrentAccessDetector.swift */ = {isa = PBXFileReference; fileEncoding = 4; lastKnownFileType = sourcecode.swift; path = ConcurrentAccessDetector.swift; sourceTree = "<group>"; };
 		2D3A6972235737430053C95E /* WorkBag.swift */ = {isa = PBXFileReference; lastKnownFileType = sourcecode.swift; path = WorkBag.swift; sourceTree = "<group>"; };
 		2D3A69752359EAA00053C95E /* WorkBagTests.swift */ = {isa = PBXFileReference; lastKnownFileType = sourcecode.swift; path = WorkBagTests.swift; sourceTree = "<group>"; };
 		2D3F26EC237B02B8004C2B75 /* AsyncDispatchQueueConnectable.swift */ = {isa = PBXFileReference; lastKnownFileType = sourcecode.swift; name = AsyncDispatchQueueConnectable.swift; path = ConnectableConvenienceClasses/AsyncDispatchQueueConnectable.swift; sourceTree = "<group>"; };
 		2D58735F238EC60F001F21ED /* EventRouterDisposalLogicalRaceRegressionTest.swift */ = {isa = PBXFileReference; fileEncoding = 4; lastKnownFileType = sourcecode.swift; path = EventRouterDisposalLogicalRaceRegressionTest.swift; sourceTree = "<group>"; };
 		2D896045238C14DF00BBC372 /* EventHandlerDisposalLogicalRaceRegressionTest.swift */ = {isa = PBXFileReference; lastKnownFileType = sourcecode.swift; path = EventHandlerDisposalLogicalRaceRegressionTest.swift; sourceTree = "<group>"; };
-=======
 		2D15DF72238EA4DD00E78B27 /* LoggingAdaptors.swift */ = {isa = PBXFileReference; lastKnownFileType = sourcecode.swift; path = LoggingAdaptors.swift; sourceTree = "<group>"; };
 		2D54D0EF21C11362002AAC19 /* AtomicBool.swift */ = {isa = PBXFileReference; lastKnownFileType = sourcecode.swift; path = AtomicBool.swift; sourceTree = "<group>"; };
->>>>>>> 521598a6
 		2DC2C0A52350CEBE005FFFB2 /* BackwardsCompatibility.swift */ = {isa = PBXFileReference; lastKnownFileType = sourcecode.swift; path = BackwardsCompatibility.swift; sourceTree = "<group>"; };
 		2DDF54BF229BDB4700D05861 /* CompositeEventSourceBuilder.swift */ = {isa = PBXFileReference; fileEncoding = 4; lastKnownFileType = sourcecode.swift; path = CompositeEventSourceBuilder.swift; sourceTree = "<group>"; };
 		2DDF54C2229BEEC400D05861 /* CompositeEventSourceBuilderTests.swift */ = {isa = PBXFileReference; lastKnownFileType = sourcecode.swift; path = CompositeEventSourceBuilderTests.swift; sourceTree = "<group>"; };
